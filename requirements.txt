# source venv/bin/activate # or do whatever command activates your python interpreter in the terminal
# pip install --upgrade -r requirements.txt

<<<<<<< HEAD
astropy==4.1
cycler==0.10.0
kiwisolver==1.1.0
matplotlib==3.1.1
numpy==1.16.4
pandas==0.24.2
pyparsing==2.4.0
python-dateutil==2.8.0
pytz==2019.1
scipy==1.10.0
lmfit==1.0
six==1.12.0
specutils==1.0
=======
astropy
cycler
kiwisolver
matplotlib
numpy
pandas
pyparsing
python-dateutil
pytz
scipy
lmfit
six
specutils
PyQt5
>>>>>>> fcc39e40
<|MERGE_RESOLUTION|>--- conflicted
+++ resolved
@@ -1,7 +1,6 @@
 # source venv/bin/activate # or do whatever command activates your python interpreter in the terminal
 # pip install --upgrade -r requirements.txt
 
-<<<<<<< HEAD
 astropy==4.1
 cycler==0.10.0
 kiwisolver==1.1.0
@@ -15,19 +14,4 @@
 lmfit==1.0
 six==1.12.0
 specutils==1.0
-=======
-astropy
-cycler
-kiwisolver
-matplotlib
-numpy
-pandas
-pyparsing
-python-dateutil
-pytz
-scipy
-lmfit
-six
-specutils
-PyQt5
->>>>>>> fcc39e40
+PyQt5