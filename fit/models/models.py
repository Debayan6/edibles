--- conflicted
+++ resolved
@@ -126,7 +126,6 @@
                 ========================  OR  ========================
                 tau_0:    [float64]  (units)      Optical Depth at peak, default = 0.1
 
-<<<<<<< HEAD
         OUTPUT:
 
         line:
@@ -143,16 +142,11 @@
         return transmission
 
 
-class IonClouds:
-    '''A cloud with multiple groups of lines that share the same b and d parameters.'''
-
-=======
 class Sightline:
-    '''A sightline with multiple groups of lines (clouds) that share 
+    '''A sightline with multiple groups of lines (clouds) that share
     the same b and d parameters. Groups can be Stellar, Interstellar,
-    or Telluric, or subsets of each. 
+    or Telluric, or subsets of each.
     '''
->>>>>>> fb503e70
     def __init__(self, star_name, cont):
 
         self.star_name = star_name
@@ -195,7 +189,6 @@
 
             DONT use k unless lam_0 is linked to another model. It is redundant
         '''
-<<<<<<< HEAD
         if k is None:
             init_line = VoigtAbsorptionLine(name=cloud_name)
         else:
@@ -205,25 +198,13 @@
         init_line.lam_0 = 5000  # arbitrary
         init_line.lam_0.frozen = True  # frozen to decrease fit params - arbitrary
         # init_line.lam_0.hidden=True
-=======
-        init_line = VoigtAbsorptionLine(name=group_name)
-        init_line.lam_0 = 5000          # arbitrary
-        init_line.lam_0.frozen=True     # frozen to decrease fit params - arbitrary
-        init_line.lam_0.hidden=True
->>>>>>> fb503e70
         init_line.b = b
         # init_line.b.hidden=True
         init_line.d = d
         # init_line.d.hidden=True
-<<<<<<< HEAD
-        init_line.tau_0 = 0.0  # MUST BE ZERO
-        init_line.tau_0.frozen = True  # MUST BE FROZEN
-        # init_line.tau_0.hidden=True
-=======
         init_line.tau_0 = 0.0           # MUST BE ZERO
         init_line.tau_0.frozen = True   # MUST BE FROZEN
         init_line.tau_0.hidden=True
->>>>>>> fb503e70
 
         self.init_line = init_line
         self.model *= init_line
@@ -232,7 +213,6 @@
         self.lines[cloud_name] = []  # REMOVES WHAT IS ALREADY THERE
         self.current_cloud = cloud_name
 
-<<<<<<< HEAD
     def setCloud(self, cloud_name):
         """
         Changes which cloud a line is being added to when addLine is called
@@ -243,14 +223,10 @@
             self.init_line = self.clouds[self.current_cloud]
         else:
             raise NameError("Cloud {} was not initialized".format(cloud_name))
-=======
-    def setGroup(self, group_name):
-        '''Used to revert to a previous group after a new one has been added.'''
-        self.init_line = self.groups[group_name]
->>>>>>> fb503e70
 
     def addLine(self, name, lam_0, tau_0):
         '''Creates an instance of a VoigtAbsorptionLine object
+
         INPUT:
             name:       [string]
             lam_0       [float]
