import pandas as pd
import matplotlib.pyplot as plt
import numpy as np
from edibles.utils.simulations.SRC.Functions import Signal_Noise_Calculator, weighted_average
from edibles.utils.edibles_oracle import EdiblesOracle
from edibles.utils.edibles_spectrum import EdiblesSpectrum


<<<<<<< HEAD
def CreateAverageSpectrum(DIB,Target,save_to_file=False,save_figure=False):

    oracle=EdiblesOracle()
    List=oracle.getFilteredObsList([Target],Wave=DIB, MergedOnly=True)
    df=pd.DataFrame()
    i=0.05
=======
def CreateAverageSpectrum(DIB, Target, Sightline, save_figure=False,
                          save_to_file=False, show_figure=False):

    oracle = EdiblesOracle()
    List = oracle.getFilteredObsList([Target], Wave=DIB, MergedOnly=True)

    df = pd.DataFrame()
    i = 0.05
>>>>>>> 50e011f0
    for file in List:
        sp = EdiblesSpectrum(file)
        target_date = str(sp.datetime.date()).replace('-', '_')
        print(target_date)
<<<<<<< HEAD
        sp.getSpectrum(xmin=DIB-4,xmax=DIB+4)
        
        DIB_wavelength=np.asarray(sp.grid.byteswap().newbyteorder(),dtype='float64')
        
        DIB_flux=np.asarray(sp.interp_bary_flux.byteswap().newbyteorder(),dtype='float64')
        DIB_flux=DIB_flux/np.max(DIB_flux)
        cont_x1=np.array(DIB_wavelength[-20:])
        cont_y1=np.array(DIB_flux[-20:])
        SN1,Fit1=Signal_Noise_Calculator(cont_x1,cont_y1)
=======
        sp.getSpectrum(xmin=DIB-4, xmax=DIB+4)

        DIB_wavelength = np.asarray(sp.grid.byteswap().newbyteorder(), dtype='float64')
>>>>>>> 50e011f0

        DIB_flux = np.asarray(sp.interp_bary_flux.byteswap().newbyteorder(), dtype='float64')
        DIB_flux = DIB_flux/np.min(DIB_flux)
        cont_x1 = np.array(DIB_wavelength[-20:])
        cont_y1 = np.array(DIB_flux[-20:])
        SN1, Fit1 = Signal_Noise_Calculator(cont_x1, cont_y1)

        cont_x2 = np.array(DIB_wavelength[:15])
        cont_y2 = np.array(DIB_flux[:15])
        SN2, Fit2 = Signal_Noise_Calculator(cont_x2, cont_y2)

        Signal_Noise = 0.5*(SN1+SN2)
        New_Noise = DIB_flux/Signal_Noise

        uncertainty = np.full(DIB_wavelength.shape, np.mean(New_Noise), dtype=float)
        print(i)
<<<<<<< HEAD
        
        df[target_date+"_data"]=DIB_flux
        df[target_date+"_error"]=uncertainty
        if save_figure:
            plt.plot(DIB_wavelength,DIB_flux+i,label=target_date)
            i=i+0.05
        
    weig_avg=[]
    weig_avg_err=[]
=======

        df[target_date+"_data"] = DIB_flux
        df[target_date+"_error"] = uncertainty
        if show_figure:
            plt.plot(DIB_wavelength, DIB_flux+i, label=target_date)
            i = i+0.05

    weig_avg = []
    weig_avg_err = []
>>>>>>> 50e011f0
    print(df)
    for i in range(len(df.index)):
        values = df[df.columns[::2]].iloc[i].values
        error = df[df.columns[1::2]].iloc[i].values
        avg_weig = weighted_average(values, error)
        weig_avg.append(avg_weig[0])
        weig_avg_err.append(avg_weig[1])
<<<<<<< HEAD
    weig_avg=weig_avg/np.max(weig_avg)
    df["Weighted_Average"]=weig_avg
    df["Weighted_Average_Error"]=weig_avg_err
=======

    df["Weighted_Average"] = weig_avg
    df["Weighted_Average_Error"] = weig_avg_err
>>>>>>> 50e011f0
    if save_figure:
        plt.plot(DIB_wavelength, weig_avg, label='weighted_average')
        plt.legend()
        plt.savefig("AverageSpectra_"+str(DIB)+".pdf")
        plt.close()
<<<<<<< HEAD
        
    if save_to_file==True:
        final=pd.DataFrame({"Wavelength":DIB_wavelength, "Flux": df["Weighted_Average"].to_numpy()})
        final.to_csv("Data/AverageSpectraData/"+str(DIB)+"/"+Sightline+"_avg_spectra.csv")
    return(DIB_wavelength,df["Weighted_Average"].to_numpy())
=======

    if save_to_file == True:
        final = pd.DataFrame({"Wavelength": DIB_wavelength.to_numpy(),
                             "Flux": df["Weighted_Average"].to_numpy()})
        final.to_csv("Data/AverageSpectraData/"+str(DIB)+"/"+Sightline+"_avg_spectra.csv")
    return(DIB_wavelength.to_numpy(), df["Weighted_Average"].to_numpy())
>>>>>>> 50e011f0


if __name__ == "__main__":
    CreateAverageSpectrum(6614, 'HD 170740')<|MERGE_RESOLUTION|>--- conflicted
+++ resolved
@@ -6,45 +6,25 @@
 from edibles.utils.edibles_spectrum import EdiblesSpectrum
 
 
-<<<<<<< HEAD
 def CreateAverageSpectrum(DIB,Target,save_to_file=False,save_figure=False):
-
-    oracle=EdiblesOracle()
-    List=oracle.getFilteredObsList([Target],Wave=DIB, MergedOnly=True)
-    df=pd.DataFrame()
-    i=0.05
-=======
-def CreateAverageSpectrum(DIB, Target, Sightline, save_figure=False,
-                          save_to_file=False, show_figure=False):
 
     oracle = EdiblesOracle()
     List = oracle.getFilteredObsList([Target], Wave=DIB, MergedOnly=True)
 
     df = pd.DataFrame()
     i = 0.05
->>>>>>> 50e011f0
+
     for file in List:
         sp = EdiblesSpectrum(file)
         target_date = str(sp.datetime.date()).replace('-', '_')
         print(target_date)
-<<<<<<< HEAD
-        sp.getSpectrum(xmin=DIB-4,xmax=DIB+4)
-        
-        DIB_wavelength=np.asarray(sp.grid.byteswap().newbyteorder(),dtype='float64')
-        
-        DIB_flux=np.asarray(sp.interp_bary_flux.byteswap().newbyteorder(),dtype='float64')
-        DIB_flux=DIB_flux/np.max(DIB_flux)
-        cont_x1=np.array(DIB_wavelength[-20:])
-        cont_y1=np.array(DIB_flux[-20:])
-        SN1,Fit1=Signal_Noise_Calculator(cont_x1,cont_y1)
-=======
         sp.getSpectrum(xmin=DIB-4, xmax=DIB+4)
 
         DIB_wavelength = np.asarray(sp.grid.byteswap().newbyteorder(), dtype='float64')
->>>>>>> 50e011f0
+
 
         DIB_flux = np.asarray(sp.interp_bary_flux.byteswap().newbyteorder(), dtype='float64')
-        DIB_flux = DIB_flux/np.min(DIB_flux)
+        DIB_flux = DIB_flux/np.max(DIB_flux)
         cont_x1 = np.array(DIB_wavelength[-20:])
         cont_y1 = np.array(DIB_flux[-20:])
         SN1, Fit1 = Signal_Noise_Calculator(cont_x1, cont_y1)
@@ -57,28 +37,16 @@
         New_Noise = DIB_flux/Signal_Noise
 
         uncertainty = np.full(DIB_wavelength.shape, np.mean(New_Noise), dtype=float)
-        print(i)
-<<<<<<< HEAD
+
         
-        df[target_date+"_data"]=DIB_flux
-        df[target_date+"_error"]=uncertainty
-        if save_figure:
-            plt.plot(DIB_wavelength,DIB_flux+i,label=target_date)
-            i=i+0.05
-        
-    weig_avg=[]
-    weig_avg_err=[]
-=======
-
         df[target_date+"_data"] = DIB_flux
         df[target_date+"_error"] = uncertainty
-        if show_figure:
+        if save_figure:
             plt.plot(DIB_wavelength, DIB_flux+i, label=target_date)
             i = i+0.05
-
+        
     weig_avg = []
     weig_avg_err = []
->>>>>>> 50e011f0
     print(df)
     for i in range(len(df.index)):
         values = df[df.columns[::2]].iloc[i].values
@@ -86,34 +54,24 @@
         avg_weig = weighted_average(values, error)
         weig_avg.append(avg_weig[0])
         weig_avg_err.append(avg_weig[1])
-<<<<<<< HEAD
-    weig_avg=weig_avg/np.max(weig_avg)
-    df["Weighted_Average"]=weig_avg
-    df["Weighted_Average_Error"]=weig_avg_err
-=======
 
+    weig_avg = weig_avg/np.max(weig_avg)
     df["Weighted_Average"] = weig_avg
     df["Weighted_Average_Error"] = weig_avg_err
->>>>>>> 50e011f0
+
     if save_figure:
         plt.plot(DIB_wavelength, weig_avg, label='weighted_average')
         plt.legend()
         plt.savefig("AverageSpectra_"+str(DIB)+".pdf")
         plt.close()
-<<<<<<< HEAD
-        
-    if save_to_file==True:
-        final=pd.DataFrame({"Wavelength":DIB_wavelength, "Flux": df["Weighted_Average"].to_numpy()})
-        final.to_csv("Data/AverageSpectraData/"+str(DIB)+"/"+Sightline+"_avg_spectra.csv")
-    return(DIB_wavelength,df["Weighted_Average"].to_numpy())
-=======
+
 
     if save_to_file == True:
-        final = pd.DataFrame({"Wavelength": DIB_wavelength.to_numpy(),
+        final = pd.DataFrame({"Wavelength": DIB_wavelength,
                              "Flux": df["Weighted_Average"].to_numpy()})
         final.to_csv("Data/AverageSpectraData/"+str(DIB)+"/"+Sightline+"_avg_spectra.csv")
-    return(DIB_wavelength.to_numpy(), df["Weighted_Average"].to_numpy())
->>>>>>> 50e011f0
+    return(DIB_wavelength, df["Weighted_Average"].to_numpy())
+
 
 
 if __name__ == "__main__":
