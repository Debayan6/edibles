import numpy as np
from scipy.special import wofz
from scipy.interpolate import interp1d
import astropy.constants as cst
import matplotlib.pyplot as plt
from edibles import PYTHONDIR
from edibles.utils.edibles_oracle import EdiblesOracle
from edibles.utils.edibles_spectrum import EdiblesSpectrum
from pathlib import Path
import pandas as pd
from scipy.ndimage import gaussian_filter
from lmfit import Parameters, minimize,Model

from scipy.optimize import fmin


def voigt_profile(x, sigma, gamma):
    """
    Function to return the value of a (normalized) Voigt profile centered at x=0
    and with (Gaussian) width sigma and Lorentz damping (=HWHM) gamma.

    The Voigt profile is computed using the scipy.special.wofz, which returns
    the value of the Faddeeva function.


    WARNING
    scipy.special.wofz is not compaible with np.float128 type parameters.

    Args:
        x (float64): Scalar or array of x-values
        sigma (float64): Gaussian sigma component
        gamma (float64): Lorentzian gamma (=HWHM) component

    Returns:
        ndarray: Flux array for given input

    """

    z = (x + 1j * gamma) / sigma / np.sqrt(2)

    return np.real(wofz(z)) / sigma / np.sqrt(2 * np.pi)

def voigt_optical_depth(wave, lambda0=0.0, b=0.0, N=0.0, f=0.0, gamma=0.0, v_rad=0.0):
    """
    Function to return the value of a Voigt optical depth profile at a given wavelength, for a line
    centered at lambda0.

    Args:
        wave (float64): Wavelength at which optical depth is to be calculatd (in Angstrom)
        lambda0 (float64): Central (rest) wavelength for the absorption line, in Angstrom.
        b (float64): The b parameter (Gaussian width), in km/s.
        N (float64): The column density (in cm^{-2})
        f (float64): The oscillator strength (dimensionless)
        gamma (float64): Lorentzian gamma (=HWHM) component
        v_rad (float64): Radial velocity of absorption line (in km/s)

    Returns:
        float64: Optical Depth at wave.

    """

    # All we have to do is proper conversions so that we feed the right numbers into the call
    # to the VoigtProfile -- see documentation for details.
    nu = cst.c.to("angstrom/s").value / wave
    nu0 = cst.c.to("angstrom/s").value / lambda0
    sigma = (b * 1e13) / lambda0 / np.sqrt(2)
    gamma_voigt = gamma / 4 / np.pi
    tau_factor = (N * np.pi * cst.e.esu ** 2 / cst.m_e.cgs / cst.c.cgs * f).value

    # print("Nu0 is:        " + "{:e}".format(nu0))
    # print("Sigma is:      " + "{:e}".format(sigma))
    # print("Gamma is:      " + "{:e}".format(gamma_voigt))
    # print("Tau_factor is: " + "{:e}".format(tau_factor))

    # Transform this into a frequency grid centered around nu0

    ThisVoigtProfile = voigt_profile(nu - nu0, sigma, gamma_voigt)
    tau = tau_factor * ThisVoigtProfile

    return tau

# Use this method to reproduce data from overleaf documents


def voigt_absorption_line(
    wavegrid, lambda0=0.0, f=0.0, gamma=0.0, b=0.0, N=0.0, v_rad=0.0, v_resolution=0.0, n_step=25, debug=False
):
    """
    Function to return a complete Voigt Absorption Line Model, smoothed to the specified
    resolution and resampled to the desired wavelength grid.
    This can in fact be a set of different absorption lines -- same line, different
    cloud components or different line for single cloud component.

    Args:
        wavegrid (float64): Wavelength grid (in Angstrom) on which the final result is desired.
        lambda0 (float64): Central (rest) wavelength for the absorption line, in Angstrom.
        b (float64): The b parameter (Gaussian width), in km/s.
        N (float64): The column density (in cm^{-2})
        f (float64): The oscillator strength (dimensionless)
        gamma (float64): Lorentzian gamma (=HWFM) component
        v_rad (float64): Radial velocity of absorption line (in km/s)
        v_resolution (float64): Instrument resolution in velocity space (in km/s)
        n_step (int): no. of point per FWHM length, governing sampling rate and efficiency
        debug (bool): If True, info on the calculation will be displayed

    Returns:
        ndarray: Normalized flux for specified grid & parameters.

    """
    # Let's convert the parameters to numpy arrays first.
    lambda0_array = np.array(lambda0, ndmin=1)
    f_array = np.array(f, ndmin=1)
    gamma_array = np.array(gamma, ndmin=1)
    b_array = np.array(b, ndmin=1)
    N_array = np.array(N, ndmin=1)
    v_rad_array = np.array(v_rad, ndmin=1)

    # How many lines are passed on?
    n_lines = lambda0_array.size
    if debug:
        print("Number of lines: " + "{:d}".format(n_lines))

    # How many cloud components do we have?
    n_components = N_array.size
    if debug:
        print("Number of lines: " + "{:d}".format(n_lines))
        print("Number of components: " + "{:d}".format(n_components))

    # We will consider 3 different cases here:
    # 1. A single line, but multiple components.
    #    --> Each component represents a cloud; use the same spectral line parameters for each
    #        component. We will set that up here, and then do a recursive call to
    #        voigt_absorption_line.
    # 2. Multiple lines, but a single component.
    #    --> E.g. the Na doublet lines. For each line component, we will use the same
    #        cloud components. We will set that up here, and then do a recursive call
    #        to voigt_absorption_line.
    # 3. Multiple lines, and multiple components.
    #    Here, we consider 2 different cases:
    #    A) If n_lines == n_components, we will treat each combination as a unique, single line.
    #       We could have gotten here from the recursive calls in 1. and 2. Exception: if the
    #       keyword /MultiCloud is set. In that case we will proceed as in B).
    #    B) If n_lines <> n_components, we will interpret this as meaning that each
    #       component will produce each of the lines. This means we now have to create
    #       n_lines * n_components entries for the recursive call. We will set that up here.

    if (n_lines == 1) & (n_components != 1):
        # Case 1 from above. Replicate all the line parameters for each of the components,
        # and issue the call to self.
        lambda0_use = np.repeat(lambda0, n_components)
        f_use = np.repeat(f, n_components)
        gamma_use = np.repeat(gamma, n_components)
        # we should really check whether we have the correct number of other parameters....
        interpolated_model = voigt_absorption_line(
            wavegrid,
            lambda0=lambda0_use,
            f=f_use,
            gamma=gamma_use,
            b=b,
            N=N,
            v_rad=v_rad,
            v_resolution=v_resolution,
            n_step=n_step
        )
    elif (n_components == 1) & (n_lines != 1):
        # Case 2 from above. Replicate all the sightline parameters for each of the lines,
        # and issue the call to self.
        b_use = np.repeat(b, n_lines)
        N_use = np.repeat(N, n_lines)
        v_rad_use = np.repeat(v_rad, n_lines)
        interpolated_model = voigt_absorption_line(
            wavegrid,
            lambda0=lambda0,
            f=f,
            gamma=gamma,
            b=b_use,
            N=N_use,
            v_rad=v_rad_use,
            v_resolution=v_resolution,
            n_step=n_step
        )
    elif n_lines == n_components:
        # Case 3A from above.
        if debug:
            print("Number of components: ", n_lines)
        # We can process each line/component now with its own set of parameters.
        # We will loop over each line, create the proper wavelength grid, then get the
        # corresponding optical depth profile, and then decide how to combine everything.
        #
        # One thing to ensure though is that the step size in velocity space is the same for
        # each component -- otherwise the Gaussian smoothing at the end will go wrong.
        #
        # And we want the v_Grid is sufficiently finely sampled, so that:
        # 1. There are at least 7 data points within each FWHM, i.e. a oversample ratio of 3??
        # 2. dv is no larger than the step of input x-grid.

        Voigt_FWHM = VoigtFWHM(lambda0_array, gamma_array, b_array)
        FWHM2use = np.min(np.append(Voigt_FWHM, v_resolution))
        xgrid_test = np.asarray(wavegrid)
        dv_xgrid = np.median(xgrid_test[1:] - xgrid_test[0:-1]) / \
            np.mean(xgrid_test) * cst.c.to("km/s").value
        n_step_dv = np.ceil(FWHM2use / dv_xgrid)

        if n_step < np.max([7, n_step_dv]):
            n_step = np.max([7, n_step_dv])
            print("n_step too small. To avoid under-sampling, n_step reset to %d" % (n_step))
        v_stepsize = FWHM2use / n_step

        # We will also need to be able to add each optical depth profile, so we need a common
        # wavelength grid to interpolate on.
        # We use pm 8.5 * FWHM for each line, corresponding to pm 20*b assuming pure Gaussian,
        # and see what wavelength limits to consider.
        bluewaves = lambda0_array * (
            1.0 + (v_rad_array - 8.5 * Voigt_FWHM) / cst.c.to("km/s").value
        )
        redwaves = lambda0_array * (
            1.0 + (v_rad_array + 8.5 * Voigt_FWHM) / cst.c.to("km/s").value
        )
        #print("Bluewaves:", bluewaves)
        #print("Waves    :", lambda0_array)
        #print("Redwaves :", redwaves)
        #print("b_array  :", b_array)
        minwave = bluewaves.min()
        maxwave = redwaves.max()
        minwave = min(minwave, wavegrid.min())
        maxwave = max(maxwave, wavegrid.max())

        # print(v_rad_array)
        #print("Wave range: ", minwave, maxwave)
        n_v = int(
            np.ceil((maxwave - minwave) / minwave * cst.c.to("km/s").value / v_stepsize)
        )
        refgrid = minwave * (1.0 + np.arange(n_v) * v_stepsize / cst.c.to("km/s").value)
        allcomponents = np.zeros(shape=(n_v, n_lines))
        for lineloop in range(n_lines):
            dv = getVGrid(
                lambda0_array[lineloop],
                gamma_array[lineloop],
                b_array[lineloop],
                v_resolution,
                n_step)
            thiswavegrid = lambda0_array[lineloop] * (1.0 + dv / cst.c.to("km/s").value)
            tau = voigt_optical_depth(
                thiswavegrid,
                lambda0=lambda0_array[lineloop],
                b=b_array[lineloop],
                N=N_array[lineloop],
                f=f_array[lineloop],
                gamma=gamma_array[lineloop],
                v_rad=v_rad_array[lineloop],
            )
            if debug:
                print("Max tau:", tau.max())
            # Shift to the proper wavelength given the radial velocity
            vel = dv + v_rad_array[lineloop]
            thiswavegrid = lambda0_array[lineloop] * (
                1.0 + vel / cst.c.to("km/s").value
            )
            # Interpolate to reference grid
            interpolationfunction = interp1d(
                thiswavegrid, tau, kind="cubic", fill_value="extrapolate"
            )
            tau_grid = interpolationfunction(refgrid)
            tau_grid[np.where(refgrid > np.max(thiswavegrid))] = 0
            tau_grid[np.where(refgrid < np.min(thiswavegrid))] = 0
            # plt.plot(thiswavegrid,tau,marker="+")
            #plt.plot(refgrid,tau_grid, color='red')
            # plt.show()

            allcomponents[:, lineloop] = tau_grid

        # Now add up all the optical depth components.
        tau = np.sum(allcomponents, axis=1)

        # plt.plot(refgrid,tau)
        # plt.gca().get_xaxis().get_major_formatter().set_useOffset(False)
        # plt.show()

        # Do the radiative transfer
        AbsorptionLine = np.exp(-tau)
        # plt.plot(refgrid,AbsorptionLine)
        # plt.gca().get_xaxis().get_major_formatter().set_useOffset(False)
        # plt.show()

        # Apply a Gaussian instrumental smoothing function!
        # Calculate sigma -- in units of step size!
        smooth_sigma = fwhm2sigma(v_resolution) / v_stepsize
        if debug:
            print("Smoothing sigma is: " + "{:e}".format(smooth_sigma))

        # One thing to watch out for is that the smoothing width is large compared to

        gauss_smooth = gaussian_filter(AbsorptionLine, sigma=smooth_sigma)
        interpolationfunction = interp1d(
            refgrid, gauss_smooth, kind="cubic", bounds_error=False, fill_value=(1, 1)
        )
        interpolated_model = interpolationfunction(wavegrid)
        #plt.plot(refgrid, AbsorptionLine, marker='o')
        #plt.plot(refgrid, gauss_smooth, color='green', marker='D')
        #plt.plot(wavegrid,interpolated_model, color='red', marker='1')
        # plt.show()
    else:
        # Create arrays that hold all the lines for all the components.
        # We need in total n_components * n_lines array elements.
        lambda0_use = np.repeat(lambda0, n_components)
        f_use = np.repeat(f, n_components)
        gamma_use = np.repeat(gamma, n_components)
        # For the eomponents, do some dimensional juggling....
        b_use = np.concatenate(np.repeat([b], n_lines, axis=0), axis=0)
        N_use = np.concatenate(np.repeat([N], n_lines, axis=0), axis=0)
        v_rad_use = np.concatenate(np.repeat([v_rad], n_lines, axis=0), axis=0)
        # print(lambda0_use)
        # print(N_use)
        interpolated_model = voigt_absorption_line(
            wavegrid,
            lambda0=lambda0_use,
            f=f_use,
            gamma=gamma_use,
            b=b_use,
            N=N_use,
            v_rad=v_rad_use,
            v_resolution=v_resolution,
            n_step=n_step
        )
        #"voigt_absorption_line Panic: This option has not been implemented yet.... "
        # )

    return interpolated_model


<<<<<<< HEAD
=======
def multi_voigt_absorption_line( **params_list):
    """
    This function is essentially a wrapper around voigt_absorption_line in voigt_profile.py, that exists
    to allow it to create an instance of the Model class and create models with multiple Voigt commponents
    (both transitions and clouds). 
    This function will parse the list of parameters, and reformat them to call the voigt_absorption_line function. 
    It will then call that function, and return the resulting model. 

    Args:
        wavegrid: the wavelength grid on which to calculate the models. 
        n_trans: the number of unique transitions to calculate. 
                 If n_trans == 1, just one rest wavelength, f and gamma value is passed on. 
                 If n_trans == 2, we have a doublet and so on. 
        lambda0, lambda1, ...: rest wavelengths for each transition. 
        f0, f1, ...:           oscillator strengths for each transition. 
        gamma0, gamma1, ...:   Lorentz broadening parameter for each transition. 
        n_components: the number of different cloud components for which to calculate the profiles. 
        b0, b1, ....:  Doppler b-values for each cloud component. 
        N0, N1, ....:  column densities for each cloud component. 
        v_rad0, v_rad1, ...:  radial velocities for each cloud component/transition. 
        v_resolution: the velocity resolution (in km/s) of the desired final result. 
        n_step: the number of steps to sample the Voigt profile (default: 25). 
        debug:   Boolean: print debug info while running or not. 
    Returns:
    np.array
        Model array with normalized Voigt profiles corresponding to the specified parameters. 
    """

    # We should probably do parameter checking and set some defaults when parameters are missing, or 
    # issue an error or warning message. 
    #print('Entering multi_voigt_absorption_line....')
    n_trans = params_list['n_trans']
    wavegrid = params_list['wavegrid']
    n_components = params_list['n_components']
    v_resolution = params_list['v_resolution']
    n_step = params_list['n_step']
    
    # Initialize the lambda,f,gamma arrays for voigt_absorption_line
    all_lambda = np.empty(n_trans)
    all_f = np.empty(n_trans)
    all_gamma = np.empty(n_trans)
    #print(all_lambdas)
    #print(all_f)
    #print(all_gamma)
    #print('----')
    for i in range(n_trans):
        all_lambda[i] = params_list[f'lambda{i}']
        all_f[i] = params_list[f'f{i}']
        all_gamma[i] = params_list[f'gamma{i}']
    #print("Lambdas: ",all_lambda)
    #print("f:       ",all_f)
    #print("Gamma :  ",all_gamma)    
    # Initialize the b,N,v_rad arrays for voigt_absorption_line
    all_b = np.empty(n_components)
    all_N = np.empty(n_components)
    all_v_rad = np.empty(n_components)
    #print(all_b)
    #print(all_N)
    #print(all_v_rad)
    #print('----')
    for i in range(n_components):
        all_b[i] = params_list[f'b{i}']
        all_N[i] = params_list[f'N{i}']
        all_v_rad[i] = params_list[f'v_rad{i}']
    #print('After: ')
    #print("b:     ",all_b)
    #print("N:     ",all_N)
    #print("v_rad: ",all_v_rad)
    #print('----')

    # Now call voigt_absorption_line with these parameters.... 

    model = voigt_absorption_line(wavegrid, lambda0=all_lambda, f=all_f, gamma=all_gamma, b=all_b, N=all_N, v_rad=all_v_rad, 
                                  v_resolution=v_resolution, n_step=n_step, debug=False)
    
    return model


def fit_multi_voigt_absorptionlines(wavegrid=np.array, ydata=np.array, restwave=np.array, f=np.array, gamma=np.array, 
             b=np.array, N=np.array, v_rad=np.array, v_resolution=0., n_step=0):
    """
    This function will take an observed spectrum contained in (wavegrid, ydata) and fit a set of Voigt profiles to
    it. The transitions to consider are specified by restwave, f, and gamma, and can be single floats or numpy arrays 
    containing the information for all transitions that we want to consider. 
    There can then be 1 or more clound components to consider in the sightline. The components are specified by b, N and v_rad
    that can be again floats or numpy arrays. 

    This function essentially creates a Model instance from the multi_voigt_absorption_line function, and most of the work done
    here is to "translate" the parameters from arrays to unique parameters (using the Parameters class) that will then be parsed 
    by multi_voigt_absorption_line.
    """
    
    # We should probably do lots of parameter checking first!!! To be done later.... 


    # How many transitions do we have? 
    restwave = np.asarray(restwave)
    n_trans = restwave.size
    #print("Fit_test: ", n_trans, " transitions....")

    # And how many cloud components? 
    b = np.asarray(b)
    n_components = b.size

    # Now create the Parameters class. 
    params = Parameters()
    # Create the parameters for the transitions. Those should *not* be free parameters for lmfit. 
    if n_trans == 1:
        params.add('lambda0', value=restwave, vary=False)
        params.add('f0', value=f, vary=False)
        params.add('gamma0', value=gamma, vary=False)
    else:
        #print('Multiple transitions found....')
        for i in range(n_trans):
            #print(i)
            #print(restwave[i])
            # The statement below creates variables lambda0, lambda1, lambda2, .... and similarly f0, f1, .. and gamma0, gamma1, ... 
            params.add(f'lambda{i}', value=restwave[i], vary=False)
            params.add(f'f{i}', value=f[i], vary=False) 
            params.add(f'gamma{i}', value=gamma[i], vary=False) 

    # Also create parameters for the other keywords -- these too should *not* be free parameters. 
    params.add('v_resolution', value=v_resolution, vary=False)
    params.add('n_step', value=n_step, vary=False)
    params.add('n_trans', value=n_trans, vary=False)
    params.add('n_components', value=n_components, vary=False)
   
    # Create the parameters for the clouds. 
    if n_components == 1:
        #print('Single Cloud Component:')
        params.add('b0', value=b)
        params.add('N0', value=N)
        params.add('v_rad0', value=v_rad)
    else:
        #print('Multiple Clouds:')
        for i in range(n_components):
            #print(i)
            #print(b[i])
            # Same idea as above -- will create b0, b1, ... and N0, N1, ... and v_rad0, v_rad1, .... 
            params.add(f'b{i}', value=b[i])
            params.add(f'N{i}', value=N[i])
            params.add(f'v_rad{i}', value=v_rad[i])
    #print(params)

    # Now create the Model instance. 
    voigtmod = Model(multi_voigt_absorption_line, independent_vars=['wavegrid'])
    #print("Resolution: ", v_resolution)

    # and do the fitting with the parameters we have created. 
    result=voigtmod.fit(ydata, params, wavegrid=wavegrid)

    return result


>>>>>>> c63d7785

def fwhm2sigma(fwhm):
    """
    Simple function to convert a Gaussian FWHM to Gaussian sigma.
    """
    sigma = fwhm / (2.0 * np.sqrt(2.0 * np.log(2.0)))
    return sigma


def VoigtFWHM(lambda0, gamma, b):
    """
    Calculate FWHM of Voigt using the formula by Olivero.
    See the bottom of wiki Voigt Profile page

    :param lambda0: center wavelength in AA
    :param gamma: Lorentzian gamma (=HWHM), in frequency
    :param b: Gaussian b in km/s.
    :return: Gau_FWHM, Lor_FWHM, V_FWHM, all in km/s
    """

    #gamma_AA = gamma * lambda0**2 / cst.c.to("angstrom/s").value
    gamma_kms = gamma * lambda0 * 1e-13
    Lor_FWHM = gamma_kms * 2

    # FWHM = 2*sigma*sqrt(2*ln2)
    Gau_FWHM = 2.35482 * b

    #fV = fL/2 + sqrt(fL^2/4 + fG^2)
    Voigt_FWHM = 0.5 * Lor_FWHM + np.sqrt(Lor_FWHM**2 / 4 + Gau_FWHM ** 2)

    return Voigt_FWHM


def getVGrid(lambda0, gamma, b, v_resolution, n_step):
    """
    Calculate v grid to be used for Voigt profile
    Size of grid is determined by the greater of FWHM_Voigt and v_resolution

    :return: dv, velocity grid
    """

    Voigt_FWHM = VoigtFWHM(lambda0, gamma, b)
    FWHM2use = np.max([Voigt_FWHM, v_resolution])
    v_stepsize = FWHM2use / n_step
    dv = np.arange(
        start=-8.5*FWHM2use, stop=8.5*FWHM2use, step=v_stepsize
    )
    return dv
#  --------------------------------------------------------------------------------------


if __name__ == "__main__":

    from math import *

    """
    This is a series of examples / tests to see if the implementation of the various Voigt
    functions has been done correctly. It includes tests for the basic Voigt function, as
    well as for the various forms of the normalized Voigt profiles. One test aims to
    reproduce the high-resolution profile for the K line of omi Per (form Welty et al.)
    """
    show_example = 5

    if show_example == 1:
        #############################################################
        #
        # EXAMPLE 1: a single line.
        #
        #############################################################
        wavegrid = np.arange(1000) * 0.01 + 5000
        AbsorptionLine = voigt_absorption_line(
            wavegrid,
            lambda0=5003.0,
            b=0.75,
            N=1e11,
            f=1,
            gamma=1e7,
            v_rad=-10.0,
            v_resolution=0.26,
        )
        plt.plot(wavegrid, AbsorptionLine, marker="1")
        plt.gca().get_xaxis().get_major_formatter().set_useOffset(False)
        plt.show()

    elif show_example == 2:
        #############################################################
        #
        # EXAMPLE 2: Single line, multiple cloud components.
        #
        #############################################################
        # This, in fact, is reproducing Dan Welty's high-resolution
        # observations of the K line of o Per.
        folder = Path(PYTHONDIR + "/data")
        filename = folder / "voigt_benchmarkdata" / "omiper.m95.7698.txt"
        Headers = ["Wavelength", "Normfluxval"]
        omiper_data = pd.read_csv(
            filename,
            delim_whitespace=True,
            skiprows=[0],
            header=None,
            names=Headers,
            engine="python",
        )

        lambda0 = 7698.974  # K wavelength in angstrom.
        f = 3.393e-1  # oscillator strength
        gamma = 3.8e7  # Gamma for K line
        b = [0.60, 0.44, 0.72, 0.62, 0.60]  # b parameter in km/s
        N = np.array([12.5, 10.0, 44.3, 22.5, 3.9]) * 1e10  # Column density
        v_rad = (
            np.array([10.50, 11.52, 13.45, 14.74, 15.72]) + 0.1
        )  # Radial velocity of cloud in km/s
        v_resolution = 0.56  # Instrumental resolution in km / s

        AbsorptionLine = voigt_absorption_line(
            omiper_data["Wavelength"],
            lambda0=lambda0,
            b=b,
            N=N,
            f=f,
            gamma=gamma,
            v_rad=v_rad,
            v_resolution=v_resolution,
        )

        plt.plot(
            omiper_data["Wavelength"],
            omiper_data["Normfluxval"],
            marker="D",
            fillstyle="none",
            color="black",
        )
        plt.gca().get_xaxis().get_major_formatter().set_useOffset(False)
        plt.xlim(7699.15, 7699.45)
        plt.plot(omiper_data["Wavelength"], AbsorptionLine, color="orange", marker="+")
        plt.show()

    elif show_example == 1:
        #############################################################
        #
        # EXAMPLE 3: Na doublet: multiple lines, single cloud.
        #
        #############################################################

        # Let's see if we can reproduce the Na lines for HD 145502
        lambda0 = [3302.369, 3302.978]
        f = [8.26e-03, 4.06e-03]
        gamma = [6.280e7, 6.280e7]
        b = [0.8]
        N = [1.8e13]
        v_rad = 18.9
        v_resolution = 5.75

        pythia = EdiblesOracle()
        List = pythia.getFilteredObsList(
            object=["HD 145502"], MergedOnly=True, Wave=3302.0
        )
        test = List.values.tolist()
        filename = test[0]
        print(filename)
        wrange = [3301.5, 3304.0]
        sp = EdiblesSpectrum(filename)
        wave = sp.wave
        flux = sp.flux
        idx = np.where((wave > wrange[0]) & (wave < wrange[1]))
        wave = wave[idx]
        flux = flux[idx]
        flux = flux / np.median(flux)
        AbsorptionLine = voigt_absorption_line(
            wave,
            lambda0=lambda0,
            b=b,
            N=N,
            f=f,
            gamma=gamma,
            v_rad=v_rad,
            v_resolution=v_resolution,
        )
        plt.plot(wave, flux)
        plt.gca().get_xaxis().get_major_formatter().set_useOffset(False)
        plt.plot(wave, AbsorptionLine, color="orange", marker="*")
        plt.show()

    elif show_example == 4:
        #############################################################
        #
        # EXAMPLE 4: Na doublet: multiple lines, multiple cloud.
        #
        #############################################################

        # Let's see if we can reproduce the Na lines for HD 183143
        lambda0 = [3302.369, 3302.978]
        f = [8.26e-03, 4.06e-03]
        gamma = [6.280e7, 6.280e7]
        b = [1.0, 1.4, 1.4]
        N = [1e13, 1.5e14, 5.0e14]
        v_rad = [1.0, 8.0, 22.0]
        v_resolution = 5.75

        pythia = EdiblesOracle()
        List = pythia.getFilteredObsList(object=["HD 183143"], MergedOnly=True, Wave=3302.0)
        test = List.values.tolist()
        filename = test[0]
        print(filename)
        wrange = [3301.5, 3304.0]
        sp = EdiblesSpectrum(filename)
        wave = sp.wave
        flux = sp.flux
        idx = np.where((wave > wrange[0]) & (wave < wrange[1]))
        wave = wave[idx]
        flux = flux[idx]
        flux = flux / np.median(flux)
        AbsorptionLine = voigt_absorption_line(
            wave,
            lambda0=lambda0,
            b=b,
            N=N,
            f=f,
            gamma=gamma,
            v_rad=v_rad,
            v_resolution=v_resolution,
        )
        plt.plot(wave, flux)
        plt.gca().get_xaxis().get_major_formatter().set_useOffset(False)
        plt.plot(wave, AbsorptionLine, color="orange", marker="*")
        plt.show()<|MERGE_RESOLUTION|>--- conflicted
+++ resolved
@@ -328,8 +328,6 @@
     return interpolated_model
 
 
-<<<<<<< HEAD
-=======
 def multi_voigt_absorption_line( **params_list):
     """
     This function is essentially a wrapper around voigt_absorption_line in voigt_profile.py, that exists
@@ -484,7 +482,6 @@
     return result
 
 
->>>>>>> c63d7785
 
 def fwhm2sigma(fwhm):
     """
