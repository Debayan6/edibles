--- conflicted
+++ resolved
@@ -80,12 +80,7 @@
 
 
 def voigt_absorption_line(
-<<<<<<< HEAD
-    wavegrid, lambda0=0.0, f=0.0, gamma=0.0, b=0.0, N=0.0, v_rad=0.0, v_resolution=0.0,
-    debug=False
-=======
     wavegrid, lambda0=0.0, f=0.0, gamma=0.0, b=0.0, N=0.0, v_rad=0.0, v_resolution=0.0, n_step=25, debug=False
->>>>>>> 38761411
 ):
     """
     Function to return a complete Voigt Absorption Line Model, smoothed to the specified
@@ -102,12 +97,8 @@
         gamma (float64): Lorentzian gamma (=HWHM) component
         v_rad (float64): Radial velocity of absorption line (in km/s)
         v_resolution (float64): Instrument resolution in velocity space (in km/s)
-<<<<<<< HEAD
-        debug (bool): If true, will output message during calculations
-=======
         n_step (int): no. of point per FWHM length, governing sampling rate and efficiency
         debug (bool): If True, info on the calculation will be displayed
->>>>>>> 38761411
 
     Returns:
         ndarray: Normalized flux for specified grid & parameters.
@@ -123,12 +114,8 @@
 
     # How many lines are passed on?
     n_lines = lambda0_array.size
-<<<<<<< HEAD
-=======
     if debug:
         print("Number of lines: " + "{:d}".format(n_lines))
-
->>>>>>> 38761411
 
     # How many cloud components do we have?
     n_components = N_array.size
@@ -193,10 +180,6 @@
         # Case 3A from above.
         if debug:
             print("Number of components: ", n_lines)
-<<<<<<< HEAD
-=======
-
->>>>>>> 38761411
         # We can process each line/component now with its own set of parameters.
         # We will loop over each line, create the proper wavelength grid, then get the
         # corresponding optical depth profile, and then decide how to combine everything.
