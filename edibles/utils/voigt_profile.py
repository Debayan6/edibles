import numpy as np
from scipy.special import wofz
from scipy.interpolate import interp1d
import astropy.constants as cst
import matplotlib.pyplot as plt
from edibles import PYTHONDIR
from edibles.utils.edibles_oracle import EdiblesOracle
from edibles.utils.edibles_spectrum import EdiblesSpectrum
from pathlib import Path
import pandas as pd
from scipy.ndimage import gaussian_filter
<<<<<<< HEAD
from lmfit import Parameters, minimize,Model

from scipy.optimize import fmin
=======
from lmfit import Model
>>>>>>> 1c104064


def voigt_profile(x, sigma, gamma):
    """
    Function to return the value of a (normalized) Voigt profile centered at x=0
    and with (Gaussian) width sigma and Lorentz damping (=HWHM) gamma.

    The Voigt profile is computed using the scipy.special.wofz, which returns
    the value of the Faddeeva function.


    WARNING
    scipy.special.wofz is not compaible with np.float128 type parameters.

    Args:
        x (float64): Scalar or array of x-values
        sigma (float64): Gaussian sigma component
        gamma (float64): Lorentzian gamma (=HWHM) component

    Returns:
        ndarray: Flux array for given input

    """

    z = (x + 1j * gamma) / sigma / np.sqrt(2)

    return np.real(wofz(z)) / sigma / np.sqrt(2 * np.pi)

def voigt_optical_depth(wave, lambda0=0.0, b=0.0, N=0.0, f=0.0, gamma=0.0, v_rad=0.0):
    """
    Function to return the value of a Voigt optical depth profile at a given wavelength, for a line
    centered at lambda0.

    Args:
        wave (float64): Wavelength at which optical depth is to be calculatd (in Angstrom)
        lambda0 (float64): Central (rest) wavelength for the absorption line, in Angstrom.
        b (float64): The b parameter (Gaussian width), in km/s.
        N (float64): The column density (in cm^{-2})
        f (float64): The oscillator strength (dimensionless)
        gamma (float64): Lorentzian gamma (=HWHM) component
        v_rad (float64): Radial velocity of absorption line (in km/s)

    Returns:
        float64: Optical Depth at wave.

    """

    # All we have to do is proper conversions so that we feed the right numbers into the call
    # to the VoigtProfile -- see documentation for details.
    nu = cst.c.to("angstrom/s").value / wave
    nu0 = cst.c.to("angstrom/s").value / lambda0
    sigma = (b * 1e13) / lambda0 / np.sqrt(2)
    gamma_voigt = gamma / 4 / np.pi
    tau_factor = (N * np.pi * cst.e.esu ** 2 / cst.m_e.cgs / cst.c.cgs * f).value

    # print("Nu0 is:        " + "{:e}".format(nu0))
    # print("Sigma is:      " + "{:e}".format(sigma))
    # print("Gamma is:      " + "{:e}".format(gamma_voigt))
    # print("Tau_factor is: " + "{:e}".format(tau_factor))

    # Transform this into a frequency grid centered around nu0

    ThisVoigtProfile = voigt_profile(nu - nu0, sigma, gamma_voigt)
    tau = tau_factor * ThisVoigtProfile

    return tau

# Use this method to reproduce data from overleaf documents


def voigt_absorption_line(
        wavegrid, lambda0=0.0, f=0.0, gamma=0.0, b=0.0, N=0.0, v_rad=0.0, v_resolution=0.0, n_step=25, debug=False
):
    """
    Function to return a complete Voigt Absorption Line Model, smoothed to the specified
    resolution and resampled to the desired wavelength grid.
    This can in fact be a set of different absorption lines -- same line, different
    cloud components or different line for single cloud component.

    Args:
        wavegrid (float64): Wavelength grid (in Angstrom) on which the final result is desired.
        lambda0 (float64): Central (rest) wavelength for the absorption line, in Angstrom.
        b (float64): The b parameter (Gaussian width), in km/s.
        N (float64): The column density (in cm^{-2})
        f (float64): The oscillator strength (dimensionless)
        gamma (float64): Lorentzian gamma (=HWFM) component
        v_rad (float64): Radial velocity of absorption line (in km/s)
        v_resolution (float64): Instrument resolution in velocity space (in km/s)
        n_step (int): no. of point per FWHM length, governing sampling rate and efficiency
        debug (bool): If True, info on the calculation will be displayed

    Returns:
        ndarray: Normalized flux for specified grid & parameters.

    """
    # Let's convert the parameters to numpy arrays first.
    lambda0_array = np.array(lambda0, ndmin=1)
    f_array = np.array(f, ndmin=1)
    gamma_array = np.array(gamma, ndmin=1)
    b_array = np.array(b, ndmin=1)
    N_array = np.array(N, ndmin=1)
    v_rad_array = np.array(v_rad, ndmin=1)

    # How many lines are passed on?
    n_lines = lambda0_array.size
    if debug:
        print("Number of lines: " + "{:d}".format(n_lines))

    # How many cloud components do we have?
    n_components = N_array.size
    if debug:
        print("Number of lines: " + "{:d}".format(n_lines))
        print("Number of components: " + "{:d}".format(n_components))

    # We will consider 3 different cases here:
    # 1. A single line, but multiple components.
    #    --> Each component represents a cloud; use the same spectral line parameters for each
    #        component. We will set that up here, and then do a recursive call to
    #        voigt_absorption_line.
    # 2. Multiple lines, but a single component.
    #    --> E.g. the Na doublet lines. For each line component, we will use the same
    #        cloud components. We will set that up here, and then do a recursive call
    #        to voigt_absorption_line.
    # 3. Multiple lines, and multiple components.
    #    Here, we consider 2 different cases:
    #    A) If n_lines == n_components, we will treat each combination as a unique, single line.
    #       We could have gotten here from the recursive calls in 1. and 2. Exception: if the
    #       keyword /MultiCloud is set. In that case we will proceed as in B).
    #    B) If n_lines <> n_components, we will interpret this as meaning that each
    #       component will produce each of the lines. This means we now have to create
    #       n_lines * n_components entries for the recursive call. We will set that up here.

    if (n_lines == 1) & (n_components != 1):
        # Case 1 from above. Replicate all the line parameters for each of the components,
        # and issue the call to self.
        lambda0_use = np.repeat(lambda0, n_components)
        f_use = np.repeat(f, n_components)
        gamma_use = np.repeat(gamma, n_components)
        # we should really check whether we have the correct number of other parameters....
        interpolated_model = voigt_absorption_line(
            wavegrid,
            lambda0=lambda0_use,
            f=f_use,
            gamma=gamma_use,
            b=b,
            N=N,
            v_rad=v_rad,
            v_resolution=v_resolution,
            n_step=n_step
        )
    elif (n_components == 1) & (n_lines != 1):
        # Case 2 from above. Replicate all the sightline parameters for each of the lines,
        # and issue the call to self.
        b_use = np.repeat(b, n_lines)
        N_use = np.repeat(N, n_lines)
        v_rad_use = np.repeat(v_rad, n_lines)
        interpolated_model = voigt_absorption_line(
            wavegrid,
            lambda0=lambda0,
            f=f,
            gamma=gamma,
            b=b_use,
            N=N_use,
            v_rad=v_rad_use,
            v_resolution=v_resolution,
            n_step=n_step
        )
    elif n_lines == n_components:
        # Case 3A from above.
        if debug:
            print("Number of components: ", n_lines)
        # We can process each line/component now with its own set of parameters.
        # We will loop over each line, create the proper wavelength grid, then get the
        # corresponding optical depth profile, and then decide how to combine everything.
        #
        # One thing to ensure though is that the step size in velocity space is the same for
        # each component -- otherwise the Gaussian smoothing at the end will go wrong.
        #
        # And we want the v_Grid is sufficiently finely sampled, so that:
        # 1. There are at least 7 data points within each FWHM, i.e. a oversample ratio of 3??
        # 2. dv is no larger than the step of input x-grid.

        Voigt_FWHM = VoigtFWHM(lambda0_array, gamma_array, b_array)
        FWHM2use = np.min(np.append(Voigt_FWHM, v_resolution))
        xgrid_test = np.asarray(wavegrid)
        dv_xgrid = np.median(xgrid_test[1:] - xgrid_test[0:-1]) / \
            np.mean(xgrid_test) * cst.c.to("km/s").value
        n_step_dv = np.ceil(FWHM2use / dv_xgrid)

        if n_step < np.max([7, n_step_dv]):
            n_step = np.max([7, n_step_dv])
            print("n_step too small. To avoid under-sampling, n_step reset to %d" % (n_step))
        v_stepsize = FWHM2use / n_step

        # We will also need to be able to add each optical depth profile, so we need a common
        # wavelength grid to interpolate on.
        # We use pm 8.5 * FWHM for each line, corresponding to pm 20*b assuming pure Gaussian,
        # and see what wavelength limits to consider.
        bluewaves = lambda0_array * (
                1.0 + (v_rad_array - 8.5 * Voigt_FWHM) / cst.c.to("km/s").value
        )
        redwaves = lambda0_array * (
                1.0 + (v_rad_array + 8.5 * Voigt_FWHM) / cst.c.to("km/s").value
        )
        # print("Bluewaves:", bluewaves)
        # print("Waves    :", lambda0_array)
        # print("Redwaves :", redwaves)
        # print("b_array  :", b_array)
        minwave = bluewaves.min()
        maxwave = redwaves.max()
        minwave = min(minwave, wavegrid.min())
        maxwave = max(maxwave, wavegrid.max())

        # print(v_rad_array)
<<<<<<< HEAD
        #print("Wave range: ", minwave, maxwave)
=======
        # print("Wave range: ", minwave, maxwave)
>>>>>>> 1c104064
        n_v = int(
            np.ceil((maxwave - minwave) / minwave * cst.c.to("km/s").value / v_stepsize)
        )
        refgrid = minwave * (1.0 + np.arange(n_v) * v_stepsize / cst.c.to("km/s").value)
        allcomponents = np.zeros(shape=(n_v, n_lines))
        for lineloop in range(n_lines):
            dv = getVGrid(
                lambda0_array[lineloop],
                gamma_array[lineloop],
                b_array[lineloop],
                v_resolution,
                n_step)
            thiswavegrid = lambda0_array[lineloop] * (1.0 + dv / cst.c.to("km/s").value)
            tau = voigt_optical_depth(
                thiswavegrid,
                lambda0=lambda0_array[lineloop],
                b=b_array[lineloop],
                N=N_array[lineloop],
                f=f_array[lineloop],
                gamma=gamma_array[lineloop],
                v_rad=v_rad_array[lineloop],
            )
            if debug:
                print("Max tau:", tau.max())
            # Shift to the proper wavelength given the radial velocity
            vel = dv + v_rad_array[lineloop]
            thiswavegrid = lambda0_array[lineloop] * (
                    1.0 + vel / cst.c.to("km/s").value
            )
            # Interpolate to reference grid
            interpolationfunction = interp1d(
                thiswavegrid, tau, kind="cubic", fill_value="extrapolate"
            )
            tau_grid = interpolationfunction(refgrid)
            tau_grid[np.where(refgrid > np.max(thiswavegrid))] = 0
            tau_grid[np.where(refgrid < np.min(thiswavegrid))] = 0
            # plt.plot(thiswavegrid,tau,marker="+")
<<<<<<< HEAD
            #plt.plot(refgrid,tau_grid, color='red')
=======
            # plt.plot(refgrid,tau_grid, color='red')
>>>>>>> 1c104064
            # plt.show()

            allcomponents[:, lineloop] = tau_grid

        # Now add up all the optical depth components.
        tau = np.sum(allcomponents, axis=1)

        # plt.plot(refgrid,tau)
        # plt.gca().get_xaxis().get_major_formatter().set_useOffset(False)
        # plt.show()

        # Do the radiative transfer
        AbsorptionLine = np.exp(-tau)
        # plt.plot(refgrid,AbsorptionLine)
        # plt.gca().get_xaxis().get_major_formatter().set_useOffset(False)
        # plt.show()

        # Apply a Gaussian instrumental smoothing function!
        # Calculate sigma -- in units of step size!
        smooth_sigma = fwhm2sigma(v_resolution) / v_stepsize
        if debug:
            print("Smoothing sigma is: " + "{:e}".format(smooth_sigma))

<<<<<<< HEAD
        # One thing to watch out for is that the smoothing width is large compared to
=======
        # One thing to watch out for is that the smoothing width is large compared to 
>>>>>>> 1c104064

        gauss_smooth = gaussian_filter(AbsorptionLine, sigma=smooth_sigma)
        interpolationfunction = interp1d(
            refgrid, gauss_smooth, kind="cubic", bounds_error=False, fill_value=(1, 1)
        )
        interpolated_model = interpolationfunction(wavegrid)
<<<<<<< HEAD
        #plt.plot(refgrid, AbsorptionLine, marker='o')
        #plt.plot(refgrid, gauss_smooth, color='green', marker='D')
        #plt.plot(wavegrid,interpolated_model, color='red', marker='1')
=======
        # plt.plot(refgrid, AbsorptionLine, marker='o')
        # plt.plot(refgrid, gauss_smooth, color='green', marker='D')
        # plt.plot(wavegrid,interpolated_model, color='red', marker='1')
>>>>>>> 1c104064
        # plt.show()
    else:
        # Create arrays that hold all the lines for all the components.
        # We need in total n_components * n_lines array elements.
        lambda0_use = np.repeat(lambda0, n_components)
        f_use = np.repeat(f, n_components)
        gamma_use = np.repeat(gamma, n_components)
        # For the eomponents, do some dimensional juggling....
        b_use = np.concatenate(np.repeat([b], n_lines, axis=0), axis=0)
        N_use = np.concatenate(np.repeat([N], n_lines, axis=0), axis=0)
        v_rad_use = np.concatenate(np.repeat([v_rad], n_lines, axis=0), axis=0)
        # print(lambda0_use)
        # print(N_use)
        interpolated_model = voigt_absorption_line(
            wavegrid,
            lambda0=lambda0_use,
            f=f_use,
            gamma=gamma_use,
            b=b_use,
            N=N_use,
            v_rad=v_rad_use,
            v_resolution=v_resolution,
            n_step=n_step
        )
<<<<<<< HEAD
        #"voigt_absorption_line Panic: This option has not been implemented yet.... "
=======
        # "voigt_absorption_line Panic: This option has not been implemented yet.... "
>>>>>>> 1c104064
        # )

    return interpolated_model


<<<<<<< HEAD
def multi_voigt_absorption_line( **params_list):
    """
    This function is essentially a wrapper around voigt_absorption_line in voigt_profile.py, that exists
    to allow it to create an instance of the Model class and create models with multiple Voigt commponents
    (both transitions and clouds). 
    This function will parse the list of parameters, and reformat them to call the voigt_absorption_line function. 
    It will then call that function, and return the resulting model. 

    Args:
        wavegrid: the wavelength grid on which to calculate the models. 
        n_trans: the number of unique transitions to calculate. 
                 If n_trans == 1, just one rest wavelength, f and gamma value is passed on. 
                 If n_trans == 2, we have a doublet and so on. 
        lambda0, lambda1, ...: rest wavelengths for each transition. 
        f0, f1, ...:           oscillator strengths for each transition. 
        gamma0, gamma1, ...:   Lorentz broadening parameter for each transition. 
        n_components: the number of different cloud components for which to calculate the profiles. 
        b0, b1, ....:  Doppler b-values for each cloud component. 
        N0, N1, ....:  column densities for each cloud component. 
        v_rad0, v_rad1, ...:  radial velocities for each cloud component/transition. 
        v_resolution: the velocity resolution (in km/s) of the desired final result. 
        n_step: the number of steps to sample the Voigt profile (default: 25). 
        debug:   Boolean: print debug info while running or not. 
    Returns:
    np.array
        Model array with normalized Voigt profiles corresponding to the specified parameters. 
    """

    # We should probably do parameter checking and set some defaults when parameters are missing, or 
    # issue an error or warning message. 
    #print('Entering multi_voigt_absorption_line....')
    n_trans = params_list['n_trans']
    wavegrid = params_list['wavegrid']
    n_components = params_list['n_components']
    v_resolution = params_list['v_resolution']
    n_step = params_list['n_step']
    
    # Initialize the lambda,f,gamma arrays for voigt_absorption_line
    all_lambda = np.empty(n_trans)
    all_f = np.empty(n_trans)
    all_gamma = np.empty(n_trans)
    #print(all_lambdas)
    #print(all_f)
    #print(all_gamma)
    #print('----')
    for i in range(n_trans):
        all_lambda[i] = params_list[f'lambda{i}']
        all_f[i] = params_list[f'f{i}']
        all_gamma[i] = params_list[f'gamma{i}']
    #print("Lambdas: ",all_lambda)
    #print("f:       ",all_f)
    #print("Gamma :  ",all_gamma)    
    # Initialize the b,N,v_rad arrays for voigt_absorption_line
    all_b = np.empty(n_components)
    all_N = np.empty(n_components)
    all_v_rad = np.empty(n_components)
    #print(all_b)
    #print(all_N)
    #print(all_v_rad)
    #print('----')
    for i in range(n_components):
        all_b[i] = params_list[f'b{i}']
        all_N[i] = params_list[f'N{i}']
        all_v_rad[i] = params_list[f'v_rad{i}']
    #print('After: ')
    #print("b:     ",all_b)
    #print("N:     ",all_N)
    #print("v_rad: ",all_v_rad)
    #print('----')

    # Now call voigt_absorption_line with these parameters.... 

    model = voigt_absorption_line(wavegrid, lambda0=all_lambda, f=all_f, gamma=all_gamma, b=all_b, N=all_N, v_rad=all_v_rad, 
                                  v_resolution=v_resolution, n_step=n_step, debug=False)
    
    return model


def fit_multi_voigt_absorptionlines(wavegrid=np.array, ydata=np.array, restwave=np.array, f=np.array, gamma=np.array, 
             b=np.array, N=np.array, v_rad=np.array, v_resolution=0., n_step=0, std_dev = 1):
    """
    This function will take an observed spectrum contained in (wavegrid, ydata) and fit a set of Voigt profiles to
    it. The transitions to consider are specified by restwave, f, and gamma, and can be single floats or numpy arrays 
    containing the information for all transitions that we want to consider. 
    There can then be 1 or more clound components to consider in the sightline. The components are specified by b, N and v_rad
    that can be again floats or numpy arrays. 

    This function essentially creates a Model instance from the multi_voigt_absorption_line function, and most of the work done
    here is to "translate" the parameters from arrays to unique parameters (using the Parameters class) that will then be parsed 
    by multi_voigt_absorption_line.
    """
    
    # We should probably do lots of parameter checking first!!! To be done later.... 


    # How many transitions do we have? 
    restwave = np.asarray(restwave)
    n_trans = restwave.size
    #print("Fit_test: ", n_trans, " transitions....")

    # And how many cloud components? 
    b = np.asarray(b)
    n_components = b.size

    # Now create the Parameters class. 
    params = Parameters()
    # Create the parameters for the transitions. Those should *not* be free parameters for lmfit. 
    if n_trans == 1:
        params.add('lambda0', value=restwave, vary=False)
        params.add('f0', value=f, vary=False)
        params.add('gamma0', value=gamma, vary=False)
    else:
        #print('Multiple transitions found....')
        for i in range(n_trans):
            #print(i)
            #print(restwave[i])
            # The statement below creates variables lambda0, lambda1, lambda2, .... and similarly f0, f1, .. and gamma0, gamma1, ... 
            params.add(f'lambda{i}', value=restwave[i], vary=False)
            params.add(f'f{i}', value=f[i], vary=False) 
            params.add(f'gamma{i}', value=gamma[i], vary=False) 

    # Also create parameters for the other keywords -- these too should *not* be free parameters. 
    params.add('v_resolution', value=v_resolution, vary=False)
    params.add('n_step', value=n_step, vary=False)
    params.add('n_trans', value=n_trans, vary=False)
    params.add('n_components', value=n_components, vary=False)
   
    # Create the parameters for the clouds. 
    if n_components == 1:
        #print('Single Cloud Component:')
        params.add('b0', value=b,min=0)
        params.add('N0', value=N,min=0)
        params.add('v_rad0', value=v_rad)
    else:
        #print('Multiple Clouds:')
        for i in range(n_components):
            #print(i)
            #print(b[i])
            # Same idea as above -- will create b0, b1, ... and N0, N1, ... and v_rad0, v_rad1, .... 
            params.add(f'b{i}', value=b[i],min=0)
            params.add(f'N{i}', value=N[i],min=0)
            params.add(f'v_rad{i}', value=v_rad[i])
    #print(params)

    # Now create the Model instance. 
    voigtmod = Model(multi_voigt_absorption_line, independent_vars=['wavegrid'])
    #print("Resolution: ", v_resolution)

    # and do the fitting with the parameters we have created. 
    result=voigtmod.fit(ydata, params, wavegrid=wavegrid, weights= 1/std_dev)
=======
def fit_voigt_absorption_line(wavegrid, flux, lambda0=0.0, f=0.0, gamma=0.0, b=0.0, N=0.0, v_rad=0.0, v_resolution=0.0,
                              n_step=25, debug=False):
    """
    Fits a complete Voigt Absorption Line Model, smoothed to the specified
    resolution and resampled to the desired wavelength grid.
    This can in fact be a set of different absorption lines -- same line, different
    cloud components or different line for single cloud component.

    Args:
        wavegrid (np.array): Wavelength grid (in Angstrom) on which the final result is desired.
        flux (np.array): Flux values to be fitted.
        lambda0 (float64): Central (rest) wavelength for the absorption line, in Angstrom.
        b (float64): The b parameter (Gaussian width), in km/s.
        N (float64): The column density (in cm^{-2})
        f (float64): The oscillator strength (dimensionless)
        gamma (float64): Lorentzian gamma (=HWHM) component
        v_rad (float64): Radial velocity of absorption line (in km/s)
        v_resolution (float64): Instrument resolution in velocity space (in km/s)
        n_step (int): no. of point per FWHM length, governing sampling rate and efficiency
        debug (bool): If True, info on the calculation will be displayed

    Returns:
        result:

    """
    model = Model(voigt_absorption_line)

    print(flux)
    print(wavegrid)
    print(lambda0)
    print(f)
    print(gamma)
    print(b)
    print(N)
    print(v_rad)
    print(v_resolution)

    result = model.fit(flux, x=wavegrid, lambda0=lambda0, f=f, gamma=gamma, b=b, N=N, v_rad=v_rad,
                       v_resolution=v_resolution, n_step=n_step, debug=False)
>>>>>>> 1c104064

    return result


<<<<<<< HEAD

=======
>>>>>>> 1c104064
def fwhm2sigma(fwhm):
    """
    Simple function to convert a Gaussian FWHM to Gaussian sigma.
    """
    sigma = fwhm / (2.0 * np.sqrt(2.0 * np.log(2.0)))
    return sigma


def VoigtFWHM(lambda0, gamma, b):
    """
    Calculate FWHM of Voigt using the formula by Olivero.
    See the bottom of wiki Voigt Profile page

    :param lambda0: center wavelength in AA
    :param gamma: Lorentzian gamma (=HWHM), in frequency
    :param b: Gaussian b in km/s.
    :return: Gau_FWHM, Lor_FWHM, V_FWHM, all in km/s
    """

    # gamma_AA = gamma * lambda0**2 / cst.c.to("angstrom/s").value
    gamma_kms = gamma * lambda0 * 1e-13
    Lor_FWHM = gamma_kms * 2

    # FWHM = 2*sigma*sqrt(2*ln2)
    Gau_FWHM = 2.35482 * b

    # fV = fL/2 + sqrt(fL^2/4 + fG^2)
    Voigt_FWHM = 0.5 * Lor_FWHM + np.sqrt(Lor_FWHM ** 2 / 4 + Gau_FWHM ** 2)

    return Voigt_FWHM


def getVGrid(lambda0, gamma, b, v_resolution, n_step):
    """
    Calculate v grid to be used for Voigt profile
    Size of grid is determined by the greater of FWHM_Voigt and v_resolution

    :return: dv, velocity grid
    """

    Voigt_FWHM = VoigtFWHM(lambda0, gamma, b)
    FWHM2use = np.max([Voigt_FWHM, v_resolution])
    v_stepsize = FWHM2use / n_step
    dv = np.arange(
        start=-8.5 * FWHM2use, stop=8.5 * FWHM2use, step=v_stepsize
    )
    return dv
<<<<<<< HEAD
=======


>>>>>>> 1c104064
#  --------------------------------------------------------------------------------------


if __name__ == "__main__":

    from math import *

    """
    This is a series of examples / tests to see if the implementation of the various Voigt
    functions has been done correctly. It includes tests for the basic Voigt function, as
    well as for the various forms of the normalized Voigt profiles. One test aims to
    reproduce the high-resolution profile for the K line of omi Per (form Welty et al.)
    """
<<<<<<< HEAD
    show_example = 5
=======
    show_example = 3
>>>>>>> 1c104064

    if show_example == 1:
        #############################################################
        #
        # EXAMPLE 1: a single line.
        #
        #############################################################
        wavegrid = np.arange(1000) * 0.01 + 5000
        AbsorptionLine = voigt_absorption_line(
            wavegrid,
            lambda0=5003.0,
            b=0.75,
            N=1e11,
            f=1,
            gamma=1e7,
            v_rad=-10.0,
            v_resolution=0.26,
        )
        plt.plot(wavegrid, AbsorptionLine, marker="1")
        plt.gca().get_xaxis().get_major_formatter().set_useOffset(False)
        plt.show()

    elif show_example == 2:
        #############################################################
        #
        # EXAMPLE 2: Single line, multiple cloud components.
        #
        #############################################################
        # This, in fact, is reproducing Dan Welty's high-resolution
        # observations of the K line of o Per.
        folder = Path(PYTHONDIR + "/data")
        filename = folder / "voigt_benchmarkdata" / "omiper.m95.7698.txt"
        Headers = ["Wavelength", "Normfluxval"]
        omiper_data = pd.read_csv(
            filename,
            delim_whitespace=True,
            skiprows=[0],
            header=None,
            names=Headers,
            engine="python",
        )

        lambda0 = 7698.974  # K wavelength in angstrom.
        f = 3.393e-1  # oscillator strength
        gamma = 3.8e7  # Gamma for K line
        b = [0.60, 0.44, 0.72, 0.62, 0.60]  # b parameter in km/s
        N = np.array([12.5, 10.0, 44.3, 22.5, 3.9]) * 1e10  # Column density
        v_rad = (
                np.array([10.50, 11.52, 13.45, 14.74, 15.72]) + 0.1
        )  # Radial velocity of cloud in km/s
        v_resolution = 0.56  # Instrumental resolution in km / s

        AbsorptionLine = voigt_absorption_line(
            omiper_data["Wavelength"],
            lambda0=lambda0,
            b=b,
            N=N,
            f=f,
            gamma=gamma,
            v_rad=v_rad,
            v_resolution=v_resolution,
        )

        plt.plot(
            omiper_data["Wavelength"],
            omiper_data["Normfluxval"],
            marker="D",
            fillstyle="none",
            color="black",
        )
        plt.gca().get_xaxis().get_major_formatter().set_useOffset(False)
        plt.xlim(7699.15, 7699.45)
        plt.plot(omiper_data["Wavelength"], AbsorptionLine, color="orange", marker="+")
        plt.show()

    elif show_example == 1:
        #############################################################
        #
        # EXAMPLE 3: Na doublet: multiple lines, single cloud.
        #
        #############################################################

        # Let's see if we can reproduce the Na lines for HD 145502
        lambda0 = [3302.369, 3302.978]
        f = [8.26e-03, 4.06e-03]
        gamma = [6.280e7, 6.280e7]
        b = [0.8]
        N = [1.8e13]
        v_rad = 18.9
        v_resolution = 5.75

        pythia = EdiblesOracle()
        List = pythia.getFilteredObsList(
            object=["HD 145502"], MergedOnly=True, Wave=3302.0
        )
        test = List.values.tolist()
        filename = test[0]
        print(filename)
        wrange = [3301.5, 3304.0]
        sp = EdiblesSpectrum(filename)
        wave = sp.wave
        flux = sp.flux
        idx = np.where((wave > wrange[0]) & (wave < wrange[1]))
        wave = wave[idx]
        flux = flux[idx]
        flux = flux / np.median(flux)
        AbsorptionLine = voigt_absorption_line(
            wave,
            lambda0=lambda0,
            b=b,
            N=N,
            f=f,
            gamma=gamma,
            v_rad=v_rad,
            v_resolution=v_resolution,
        )
        plt.plot(wave, flux)
        plt.gca().get_xaxis().get_major_formatter().set_useOffset(False)
        plt.plot(wave, AbsorptionLine, color="orange", marker="*")
        plt.show()

    elif show_example == 4:
        #############################################################
        #
        # EXAMPLE 4: Na doublet: multiple lines, multiple cloud.
        #
        #############################################################

        # Let's see if we can reproduce the Na lines for HD 183143
        lambda0 = [3302.369, 3302.978]
        f = [8.26e-03, 4.06e-03]
        gamma = [6.280e7, 6.280e7]
        b = [1.0, 1.4, 1.4]
        N = [1e13, 1.5e14, 5.0e14]
        v_rad = [1.0, 8.0, 22.0]
        v_resolution = 5.75

        pythia = EdiblesOracle()
        List = pythia.getFilteredObsList(object=["HD 183143"], MergedOnly=True, Wave=3302.0)
        test = List.values.tolist()
        filename = test[0]
        print(filename)
        wrange = [3301.5, 3304.0]
        sp = EdiblesSpectrum(filename)
        wave = sp.wave
        flux = sp.flux
        idx = np.where((wave > wrange[0]) & (wave < wrange[1]))
        wave = wave[idx]
        flux = flux[idx]
        flux = flux / np.median(flux)
        AbsorptionLine = voigt_absorption_line(
            wave,
            lambda0=lambda0,
            b=b,
            N=N,
            f=f,
            gamma=gamma,
            v_rad=v_rad,
            v_resolution=v_resolution,
        )
        plt.plot(wave, flux)
        plt.gca().get_xaxis().get_major_formatter().set_useOffset(False)
        plt.plot(wave, AbsorptionLine, color="orange", marker="*")
        plt.show()<|MERGE_RESOLUTION|>--- conflicted
+++ resolved
@@ -9,13 +9,8 @@
 from pathlib import Path
 import pandas as pd
 from scipy.ndimage import gaussian_filter
-<<<<<<< HEAD
 from lmfit import Parameters, minimize,Model
-
 from scipy.optimize import fmin
-=======
-from lmfit import Model
->>>>>>> 1c104064
 
 
 def voigt_profile(x, sigma, gamma):
@@ -230,11 +225,8 @@
         maxwave = max(maxwave, wavegrid.max())
 
         # print(v_rad_array)
-<<<<<<< HEAD
-        #print("Wave range: ", minwave, maxwave)
-=======
         # print("Wave range: ", minwave, maxwave)
->>>>>>> 1c104064
+
         n_v = int(
             np.ceil((maxwave - minwave) / minwave * cst.c.to("km/s").value / v_stepsize)
         )
@@ -272,11 +264,7 @@
             tau_grid[np.where(refgrid > np.max(thiswavegrid))] = 0
             tau_grid[np.where(refgrid < np.min(thiswavegrid))] = 0
             # plt.plot(thiswavegrid,tau,marker="+")
-<<<<<<< HEAD
-            #plt.plot(refgrid,tau_grid, color='red')
-=======
             # plt.plot(refgrid,tau_grid, color='red')
->>>>>>> 1c104064
             # plt.show()
 
             allcomponents[:, lineloop] = tau_grid
@@ -300,26 +288,15 @@
         if debug:
             print("Smoothing sigma is: " + "{:e}".format(smooth_sigma))
 
-<<<<<<< HEAD
-        # One thing to watch out for is that the smoothing width is large compared to
-=======
         # One thing to watch out for is that the smoothing width is large compared to 
->>>>>>> 1c104064
-
         gauss_smooth = gaussian_filter(AbsorptionLine, sigma=smooth_sigma)
         interpolationfunction = interp1d(
             refgrid, gauss_smooth, kind="cubic", bounds_error=False, fill_value=(1, 1)
         )
         interpolated_model = interpolationfunction(wavegrid)
-<<<<<<< HEAD
         #plt.plot(refgrid, AbsorptionLine, marker='o')
         #plt.plot(refgrid, gauss_smooth, color='green', marker='D')
         #plt.plot(wavegrid,interpolated_model, color='red', marker='1')
-=======
-        # plt.plot(refgrid, AbsorptionLine, marker='o')
-        # plt.plot(refgrid, gauss_smooth, color='green', marker='D')
-        # plt.plot(wavegrid,interpolated_model, color='red', marker='1')
->>>>>>> 1c104064
         # plt.show()
     else:
         # Create arrays that hold all the lines for all the components.
@@ -344,17 +321,13 @@
             v_resolution=v_resolution,
             n_step=n_step
         )
-<<<<<<< HEAD
         #"voigt_absorption_line Panic: This option has not been implemented yet.... "
-=======
-        # "voigt_absorption_line Panic: This option has not been implemented yet.... "
->>>>>>> 1c104064
         # )
 
     return interpolated_model
 
 
-<<<<<<< HEAD
+
 def multi_voigt_absorption_line( **params_list):
     """
     This function is essentially a wrapper around voigt_absorption_line in voigt_profile.py, that exists
@@ -505,7 +478,7 @@
 
     # and do the fitting with the parameters we have created. 
     result=voigtmod.fit(ydata, params, wavegrid=wavegrid, weights= 1/std_dev)
-=======
+    
 def fit_voigt_absorption_line(wavegrid, flux, lambda0=0.0, f=0.0, gamma=0.0, b=0.0, N=0.0, v_rad=0.0, v_resolution=0.0,
                               n_step=25, debug=False):
     """
@@ -545,15 +518,10 @@
 
     result = model.fit(flux, x=wavegrid, lambda0=lambda0, f=f, gamma=gamma, b=b, N=N, v_rad=v_rad,
                        v_resolution=v_resolution, n_step=n_step, debug=False)
->>>>>>> 1c104064
 
     return result
 
 
-<<<<<<< HEAD
-
-=======
->>>>>>> 1c104064
 def fwhm2sigma(fwhm):
     """
     Simple function to convert a Gaussian FWHM to Gaussian sigma.
@@ -601,11 +569,6 @@
         start=-8.5 * FWHM2use, stop=8.5 * FWHM2use, step=v_stepsize
     )
     return dv
-<<<<<<< HEAD
-=======
-
-
->>>>>>> 1c104064
 #  --------------------------------------------------------------------------------------
 
 
@@ -619,11 +582,7 @@
     well as for the various forms of the normalized Voigt profiles. One test aims to
     reproduce the high-resolution profile for the K line of omi Per (form Welty et al.)
     """
-<<<<<<< HEAD
     show_example = 5
-=======
-    show_example = 3
->>>>>>> 1c104064
 
     if show_example == 1:
         #############################################################
