--- conflicted
+++ resolved
@@ -28,10 +28,6 @@
         target (str): The name of the target
         datetime (datetime.datetime): The date of the target observation
         v_bary (float): Barycentric velocity of the target star
-<<<<<<< HEAD
-=======
-
->>>>>>> 2d2dd13d
         raw_wave (1darray): The wavelength data for the spectrum, geocentric reference frame,
             will not be updated by the functions
         raw_bary_wave (1darray): The wavelength data for the spectrum, barycentric reference frame,
@@ -41,17 +37,12 @@
         raw_grid (1darray): A grid covering the entire spectral range used for interpolation
         raw_sky_wave (1darray): Telluric transmission data covering the entire spectral range
         raw_sky_flux (1darray): Telluric transmission data covering the entire spectral range
-<<<<<<< HEAD
-=======
-
->>>>>>> 2d2dd13d
         wave (1darray): The wavelength data for the spectrum, geocentric reference frame,
             will be updated by the functions
         bary_wave (1darray): The wavelength data for the spectrum, barycentric reference frame,
             will be updated by the functions
         flux (1darray): The flux data for the spectrum,
             will be updated by the functions
-<<<<<<< HEAD
         xmin (float): minimum wavelength boundary of data subset - input to getSpectrum
         xmax (float): maximum wavelength boundary of data subset - input to getSpectrum
         sky_wave (1darray): Telluric transmission data - created and updated by getSpectrum
@@ -59,14 +50,6 @@
         grid (1darray): Interpolation grid - created by _interpolate
         interp_flux (1darray): Interpolated geocentric flux - created by _interpolate
         interp_bary_flux (1darray): Interpolated barycentric flux - created by _interpolate
-=======
-        sky_wave (1darray): Telluric transmission data - created and updated by getSpectrum
-        sky_flux (1darray): Telluric transmission data - created and updated by getSpectrum
-        grid (1darray): Interpolation grid - created and updated by getSpectrum
-        interp_flux (1darray): Interpolated geocentric flux - created by getSpectrum
-        interp_bary_flux (1darray): Interpolated barycentric flux - created by getSpectrum
-
->>>>>>> 2d2dd13d
         wave_units (str): The units of the wavelength data
         flux_units (str): The units of the flux data
 
@@ -81,15 +64,9 @@
         if noDATADIR is True:
             self.filename = filename
 
-<<<<<<< HEAD
         self._loadSpectrum()
         self._spec_grid()
         self._sky_transmission()
-=======
-        self.loadSpectrum()
-        self.spec_grid()
-        self.sky_transmission()
->>>>>>> 2d2dd13d
 
 
     def _loadSpectrum(self):
@@ -117,11 +94,8 @@
         self.flux_units = "arbitrary"
 
 
-<<<<<<< HEAD
     def _spec_grid(self):
-=======
-    def spec_grid(self):
->>>>>>> 2d2dd13d
+
         '''Creates a grid used for interpolation.
 
         '''
@@ -129,29 +103,9 @@
         self.raw_grid = grid
 
 
-<<<<<<< HEAD
     def _sky_transmission(self):
         '''A function that adds the telluric transmission data to the EdiblesSpectrum model.
-=======
-        self.raw_grid = grid
-
-
-    def sky_transmission(self):
-        '''A function that adds the telluric transmission data to the EdiblesSpectrum model.
-
-        '''
-        os.chdir(PYTHONDIR)
-        filename = "edibles/data/auxillary_data/sky_transmission/transmission.dat"
-        sky_transmission = np.loadtxt(filename)
-
-        vac_wave = sky_transmission[:, 0] * 10
-        sky_wave = vac_to_air(vac_wave * u.AA, method='Ciddor1996').value
-
-        sky_flux = sky_transmission[:, 1]
-
-        self.raw_sky_wave = sky_wave
-        self.raw_sky_flux = sky_flux
->>>>>>> 2d2dd13d
+
 
         '''
         filename = PYTHONDIR + "/data/auxiliary_data/sky_transmission/transmission.dat"
@@ -174,11 +128,6 @@
             xmax (float): Maximum wavelength
 
         """
-<<<<<<< HEAD
-=======
-        assert xmin is not None, "xmin is not defined"
-        assert xmax is not None, "xmax is not defined"
->>>>>>> 2d2dd13d
         assert xmin < xmax, "xmin must be less than xmax"
         assert xmin > np.min(self.raw_wave), "xmin outside bounds"
         assert xmax < np.max(self.raw_wave), "xmax outside bounds"
@@ -200,7 +149,6 @@
         sky_idx = np.where(np.logical_and(self.raw_sky_wave > xmin, self.raw_sky_wave < xmax))
         self.sky_wave = self.raw_sky_wave[sky_idx]
         self.sky_flux = self.raw_sky_flux[sky_idx]
-<<<<<<< HEAD
 
         self._interpolate(initial=True)
 
@@ -287,25 +235,6 @@
         self.sky_flux = self.raw_sky_flux[sky_idx]
 
 
-
-=======
-
-        # Interpolation grid data
-        interp_idx = np.where(np.logical_and(self.raw_grid > xmin, self.raw_grid < xmax))
-        self.grid = self.raw_grid[interp_idx]
-
-        # Interpolation geocentric flux data
-        f = interp1d(self.raw_wave, self.raw_flux)
-        i_flux = f(self.grid)
-        self.interp_flux = i_flux
-
-        # Interpolation barycentric flux data
-        bf = interp1d(self.raw_bary_wave, self.raw_flux)
-        b_flux = bf(self.grid)
-        self.interp_bary_flux = b_flux
->>>>>>> 2d2dd13d
-
-
 if __name__ == "__main__":
     filename = "/HD170740/RED_860/HD170740_w860_redl_20140915_O12.fits"
     sp = EdiblesSpectrum(filename)
@@ -322,16 +251,13 @@
     sp.getSpectrum(xmin=7660, xmax=7680)
     plt.plot(sp.wave, sp.flux, label="Geocentric Subset")
     plt.plot(sp.bary_wave, sp.bary_flux, label="Barycentric Subset")
-<<<<<<< HEAD
     plt.plot(sp.grid, sp.interp_flux, label='Geocentric Interpolation')
     plt.plot(sp.grid, sp.interp_bary_flux, label='Barycentric Interpolation')
     plt.plot(sp.sky_wave, sp.sky_flux, 'k')
     plt.title('Data and Interpolations')
     plt.xlabel(r'Wavelength ($\AA$)')
     plt.ylabel('Flux')
-=======
-    plt.plot(sp.sky_wave, sp.sky_flux, label='Sky Transmission')
->>>>>>> 2d2dd13d
+
     plt.legend()
     plt.show()
 
