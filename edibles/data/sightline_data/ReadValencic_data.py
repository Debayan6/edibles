--- conflicted
+++ resolved
@@ -1,20 +1,4 @@
 import pandas as pd
-<<<<<<< HEAD
-def CreateInputFile(Parameter):
-    Headers=["Object","E(B-V)","Sigma_E(B-V)","R(V)","Sigma_R(V)","A(V)","Sigma_A(V)","Distance","MinDist","MaxDist"]
-    file_name=str("Valencic2004_datafile4.txt")
-    val_data=pd.read_csv(file_name,sep='        |    '   ,skiprows=[0,1,2,3,4,5,6,7,8,9,10,11,12,13,14,15,16,17,18],header=None,names=Headers,engine='python')
-    if "Sigma_"+Parameter in Headers:
-        df=val_data[["Object",Parameter,"Sigma_"+Parameter]].copy()
-    else:
-        df=val_data[["Object",Parameter]].copy()
-    
-        
-        
-    df.to_csv("Input"+Parameter+"_Val.csv",index=False)
-for param in ("E(B-V)","R(V)","A(V)"):
-    CreateInputFile(param)
-=======
 
 def ReadValencic():
     Headers=["Object","E(B-V)","Sigma_E(B-V)","R(V)","Sigma_R(V)","A(V)","Sigma_A(V)","Distance","MinDist","MaxDist"]
@@ -22,4 +6,3 @@
     val_data=pd.read_csv(file_name,sep='        |    '   ,skiprows=[0,1,2,3,4,5,6,7,8,9,10,11,12,13,14,15,16,17,18],header=None,names=Headers,engine='python')
     #print(val_data)
     return(val_data)
->>>>>>> 82ef7aaa
