"""
small routine to reformat the multi-column sightline info to multi-row sightline info
"""

"""
remark: can we rename the target id to 'target' instead of 'object'. object is a thing in python...
"""

import numpy as np
import glob
import pandas as pd

inputs=glob.glob('Input*.csv')

ref=0
references=[]
references_counter=[]
ref_counter=1

for i in inputs:

    print(i)

    data = np.genfromtxt(i, dtype=None, delimiter=",", names=True)

    colnames=data.dtype.names

    nr_rows = data.shape[0]

    object_id=[]
    value=[]
    unc_lower=[]
    unc_upper=[]
    reference_id=[]
    preferred_flag=[]

    for row in np.arange(nr_rows):

        nr_cols = len(data[row])

        for col in np.arange(1,nr_cols):

           if col != 'False':

               object_id.append(data[row][0].astype(str))
<<<<<<< HEAD
               value.append(data[row][col])
=======
               value.append(data[row][col].astype(str))
>>>>>>> 4e8ad112
               unc_lower.append(np.nan)
               unc_upper.append(np.nan)

               reference_id.append(col+ref)
               preferred_flag.append(0)# not setting the PREFERED VALUE flag yet.

    parameter = i[5:-4]

    df=pd.DataFrame(list(zip(object_id,value,unc_lower,unc_upper,reference_id,preferred_flag)), columns=["object","value","unc_lower","unc_upper","reference_id","preferred_flag"])

    df.to_csv('Targets_'+parameter+'.csv', index=False, na_rep='NaN')

    for c in np.arange(1,nr_cols):
        references_counter.append(ref_counter)
        references.append(colnames[c])
        ref_counter=ref_counter+1
        print(ref_counter)

    ref=ref+nr_cols-1

dfr=pd.DataFrame(list(zip(references_counter, references)), columns=["reference_id","source"])
dfr.to_csv('References.csv', index=False, na_rep='NaN')<|MERGE_RESOLUTION|>--- conflicted
+++ resolved
@@ -43,11 +43,9 @@
            if col != 'False':
 
                object_id.append(data[row][0].astype(str))
-<<<<<<< HEAD
+
                value.append(data[row][col])
-=======
                value.append(data[row][col].astype(str))
->>>>>>> 4e8ad112
                unc_lower.append(np.nan)
                unc_upper.append(np.nan)
 
