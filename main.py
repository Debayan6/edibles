--- conflicted
+++ resolved
@@ -9,7 +9,6 @@
 
 # file params
 
-<<<<<<< HEAD
 # star_name = 'HD170740'
 # file = '/data/DR3_fits/HD170740/RED_860/HD170740_w860_n20_20140916_L.fits'
 # xmin = 7662.
@@ -25,25 +24,7 @@
 wave, flux = data
 
 
-=======
-star_name = 'HD170740'
-file = '/data/DR3_fits/HD170740/RED_860/HD170740_w860_n20_20140916_L.fits'
-xmin = 7661.
-xmax = 7670.
 
-# star_name = 'HD170740'
-# file = '/data/DR3_fits/HD147084/BLUE_346/HD147084_w346_n10_20160419_B.fits'
-# xmin = 3300.
-# xmax = 3305.
-
-
-
-
-data = load_fits_range(file, xmin, xmax)
-wave, flux = data
-
-
->>>>>>> a5b33c1b
 # %%%%%%%%%%%%%%%%%%%%%%%%%%%%%%%%%%%%%%%%%
 # Continuum
 n_points = 4
